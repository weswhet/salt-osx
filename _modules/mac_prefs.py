--- conflicted
+++ resolved
@@ -113,11 +113,7 @@
     #need to bring ourselves back up to root
     path = '/var/root/Library/Preferences/'
     d_path = os.path.join(path, domain)
-<<<<<<< HEAD
     log.debug('Reading key: "{}" in domain: "{}" at "{}"'.format(name, domain, d_path))
-=======
-    log.debug('Reading key: "%s" in domain: "%s" at "%s"', name, domain, d_path)
->>>>>>> e02648d1
     return Foundation.CFPreferencesCopyAppValue(name, domain)
 
 
